# This file is autogenerated, do not edit; changes may be undone by the next 'dep ensure'.


[[projects]]
  digest = "1:ab480b4ff653dc950445e4ac6747c2a063f3dee7b533f68d4314267ce0fd9005"
  name = "github.com/NaySoftware/go-fcm"
  packages = ["."]
  pruneopts = "NUT"
  revision = "024ca6a2c5444c93980f558f91c35a2defebd362"
  source = "github.com/status-im/go-fcm"

[[projects]]
  branch = "master"
  digest = "1:4cf11742b199ab3aacf26b00187e72f7ff8ba2145f363b74f295d54f098f79e4"
  name = "github.com/agl/ed25519"
  packages = [
    ".",
    "edwards25519",
    "extra25519",
  ]
  pruneopts = "NUT"
  revision = "5312a61534124124185d41f09206b9fef1d88403"

[[projects]]
  digest = "1:d1de7e0984d40e19819546c8deb7dc451d3c4c59fd12977773aaa6b528523f7f"
  name = "github.com/allegro/bigcache"
  packages = [
    ".",
    "queue",
  ]
  pruneopts = "NUT"
  revision = "f31987a23e44c5121ef8c8b2f2ea2e8ffa37b068"
  version = "v1.1.0"

[[projects]]
  digest = "1:f5322546f652db78b7a8efd35047a61d1e492abca2263e1c647eca49e1c8a354"
  name = "github.com/aristanetworks/goarista"
  packages = ["monotime"]
  pruneopts = "NUT"
  revision = "ea17b1a17847fb6e4c0a91de0b674704693469b0"

[[projects]]
  digest = "1:e6c88dab8edc42242a2035bba3a869993ff08a3e245a445ea75f436e1bb27c33"
  name = "github.com/beevik/ntp"
  packages = ["."]
  pruneopts = "NUT"
  revision = "62c80a04de2086884d8296004b6d74ee1846c582"
  version = "v0.2.0"

[[projects]]
  digest = "1:c6909083dcb35cf8556dfa9ef3aaccdcac0e1ebd40efa178d5d5337814b12d86"
  name = "github.com/btcsuite/btcd"
  packages = [
    "btcec",
    "chaincfg",
    "chaincfg/chainhash",
    "wire",
  ]
  pruneopts = "NUT"
  revision = "d06c0bb181529331be8f8d9350288c420d9e60e4"

[[projects]]
  digest = "1:d42138ae1355a0ded51bc531ed9533f3e7c278ca84c4f7d73dcae3476c0de778"
  name = "github.com/btcsuite/btcutil"
  packages = [
    ".",
    "base58",
  ]
  pruneopts = "NUT"
  revision = "dcd4997b0664bcfd6ef48e4ae9da8396e08b1cd9"

[[projects]]
  digest = "1:0ef770954bca104ee99b3b6b7f9b240605ac03517d9f98cbc1893daa03f3c038"
  name = "github.com/coreos/go-semver"
  packages = ["semver"]
  pruneopts = "NUT"
  revision = "8ab6407b697782a06568d4b7f1db25550ec2e4c6"
  version = "v0.2.0"

[[projects]]
  digest = "1:a2c1d0e43bd3baaa071d1b9ed72c27d78169b2b269f71c105ac4ba34b1be4a39"
  name = "github.com/davecgh/go-spew"
  packages = ["spew"]
  pruneopts = "NUT"
  revision = "346938d642f2ec3594ed81d874461961cd0faa76"

[[projects]]
  digest = "1:f843994cb2667148fd97faca6699ce392f1a4c367801a0c13df8802497b261fe"
  name = "github.com/deckarep/golang-set"
  packages = ["."]
  pruneopts = "NUT"
  revision = "504e848d77ea4752b3057b8fb46da0e7f746ccf3"

[[projects]]
  digest = "1:e72bf8962d37cf1dccf27a58ad0b9545fb4c8ea3b9e3bb0319de627d13b8a8d9"
  name = "github.com/edsrzf/mmap-go"
  packages = ["."]
  pruneopts = "NUT"
  revision = "935e0e8a636ca4ba70b713f3e38a19e1b77739e8"

[[projects]]
  digest = "1:ca77c7225db49544c7bf8ebc93d18e4063f32e60ed4894ff590c1cb8fe315d66"
  name = "github.com/ethereum/go-ethereum"
  packages = [
    ".",
    "accounts",
    "accounts/abi",
    "accounts/abi/bind",
    "accounts/abi/bind/backends",
    "accounts/keystore",
    "accounts/usbwallet",
    "accounts/usbwallet/internal/trezor",
    "common",
    "common/bitutil",
    "common/fdlimit",
    "common/hexutil",
    "common/math",
    "common/mclock",
    "common/prque",
    "consensus",
    "consensus/clique",
    "consensus/ethash",
    "consensus/misc",
    "contracts/ens/contract",
    "core",
    "core/bloombits",
    "core/rawdb",
    "core/state",
    "core/types",
    "core/vm",
    "crypto",
    "crypto/bn256",
    "crypto/bn256/cloudflare",
    "crypto/bn256/google",
    "crypto/ecies",
    "crypto/secp256k1",
    "crypto/sha3",
    "eth",
    "eth/downloader",
    "eth/fetcher",
    "eth/filters",
    "eth/gasprice",
    "eth/tracers",
    "eth/tracers/internal/tracers",
    "ethapi",
    "ethclient",
    "ethdb",
    "event",
    "internal/debug",
    "internal/ethapi",
    "les",
    "les/flowcontrol",
    "light",
    "log",
    "metrics",
    "metrics/exp",
    "miner",
    "node",
    "p2p",
    "p2p/discover",
    "p2p/discv5",
    "p2p/enode",
    "p2p/enr",
    "p2p/nat",
    "p2p/netutil",
    "params",
    "rlp",
    "rpc",
    "trie",
  ]
  pruneopts = "T"
  revision = "ffe89538dae6e643cb5dc599fe58c59a29eb75e5"
  source = "github.com/status-im/go-ethereum"
  version = "v1.8.20"

[[projects]]
  digest = "1:5ac7ecd476a2355a5201229081df2e5f57333ecf703e1f69dde699ae34169c1b"
  name = "github.com/fd/go-nat"
  packages = ["."]
  pruneopts = "NUT"
  revision = "bad65a492f32121a87197f4a085905c35e2a367e"
  version = "v1.0.0"

[[projects]]
  branch = "master"
  digest = "1:3589601135d1e1a969f04643c4517d8a1b416564bbdb0b853e94f96faf2922c6"
  name = "github.com/fjl/memsize"
  packages = [
    ".",
    "memsizeui",
  ]
  pruneopts = "NUT"
  revision = "f6d5545993d68e9e42df43eb57958f898dea3623"

[[projects]]
  digest = "1:672bdbde3b59017aba3b328d0ec42dc30e0ab80ff48681947596785738c00ff1"
  name = "github.com/go-playground/locales"
  packages = [
    ".",
    "currency",
  ]
  pruneopts = "NUT"
  revision = "e4cbcb5d0652150d40ad0646651076b6bd2be4f6"
  version = "v0.11.2"

[[projects]]
  digest = "1:1683152827ebac377858b53a6ad0be90fb1711061c7e580c5dc719834a349162"
  name = "github.com/go-playground/universal-translator"
  packages = ["."]
  pruneopts = "NUT"
  revision = "b32fa301c9fe55953584134cb6853a13c87ec0a1"
  version = "v0.16.0"

[[projects]]
  digest = "1:8cf58169eb0a8c009ed3a4c36486980d602ab4cc4e478130493d6cd0404f889b"
  name = "github.com/go-stack/stack"
  packages = ["."]
  pruneopts = "NUT"
  revision = "54be5f394ed2c3e19dac9134a40a95ba5a017f7b"

[[projects]]
  digest = "1:f5c8165321274b23a2fc9210cd15a75ecbc62cac1fe9ee7320bd7b55146f8060"
  name = "github.com/gogo/protobuf"
  packages = [
    "io",
    "proto",
  ]
  pruneopts = "NUT"
  revision = "1adfc126b41513cc696b209667c8656ea7aac67c"
  version = "v1.0.0"

[[projects]]
  digest = "1:c07364982714a51c3ea074babf4a6695a7ce981eec0b3d5102c503f7f590a0ec"
  name = "github.com/golang-migrate/migrate"
  packages = [
    ".",
    "database",
    "source",
  ]
  pruneopts = "NUT"
  revision = "93d53a5ae84d81945eedadfe8f6865530d61d51c"
  version = "v3.5.1"

[[projects]]
  digest = "1:b60efdeb75d3c0ceed88783ac2495256aba3491a537d0f31401202579fd62a94"
  name = "github.com/golang/mock"
  packages = ["gomock"]
  pruneopts = "NUT"
  revision = "51421b967af1f557f93a59e0057aaf15ca02e29c"
  version = "v1.2.0"

[[projects]]
  digest = "1:ac761a089c90c1399e2fd0a0aacfe63bd7b4ecd01141c98ca9cf18059f938ea4"
  name = "github.com/golang/protobuf"
  packages = [
    "proto",
    "protoc-gen-go/descriptor",
  ]
  pruneopts = "NUT"
  revision = "aa810b61a9c79d51363740d207bb46cf8e620ed5"
  version = "v1.2.0"

[[projects]]
  digest = "1:9413ddbde906f91f062fda0dfa9a7cff43458cd1b2282c0fa25c61d89300b116"
  name = "github.com/golang/snappy"
  packages = ["."]
  pruneopts = "NUT"
  revision = "553a641470496b2327abcac10b36396bd98e45c9"

[[projects]]
  digest = "1:3b708ebf63bfa9ba3313bedb8526bc0bb284e51474e65e958481476a9d4a12aa"
  name = "github.com/gorilla/websocket"
  packages = ["."]
  pruneopts = "NUT"
  revision = "ea4d1f681babbce9545c9c5f3d5194a789c89f5b"
  version = "v1.2.0"

[[projects]]
  branch = "master"
  digest = "1:cb7e1d7ed4e663366eabc30a739a7c5cba439b7dbe39ede548f6ba0adc7fbe55"
  name = "github.com/gxed/GoEndian"
  packages = ["."]
  pruneopts = "NUT"
  revision = "0f5c6873267e5abf306ffcdfcfa4bf77517ef4a7"

[[projects]]
  branch = "master"
  digest = "1:72398b35192e5b9822e70ac5ee589c89c625728cd7e8e4333b33540edebfcb0b"
  name = "github.com/gxed/eventfd"
  packages = ["."]
  pruneopts = "NUT"
  revision = "80a92cca79a8041496ccc9dd773fcb52a57ec6f9"

[[projects]]
  branch = "master"
  digest = "1:148fd43daa0987df14b2d1105f86d8ba1d8a2b1f3c45ac81932edc4055739e1c"
  name = "github.com/gxed/hashland"
  packages = ["keccakpg"]
  pruneopts = "NUT"
  revision = "d9f6b97f8db22dd1e090fd0bbbe98f09cc7dd0a8"

[[projects]]
  digest = "1:892e13370cbfcda090d8f7676ef67b50cb2ead5460b72f3a1c2bb1c19e9a57de"
  name = "github.com/hashicorp/golang-lru"
  packages = [
    ".",
    "simplelru",
  ]
  pruneopts = "NUT"
  revision = "0a025b7e63adc15a622f29b0b2c4c3848243bbf6"

[[projects]]
  digest = "1:5865614642103a30fb7982202e14dcd6c9fb5cc3b47e5ec513de5e21123e8708"
  name = "github.com/huin/goupnp"
  packages = [
    ".",
    "dcps/internetgateway1",
    "dcps/internetgateway2",
    "httpu",
    "scpd",
    "soap",
    "ssdp",
  ]
  pruneopts = "NUT"
  revision = "679507af18f3c7ba2bcc7905392ce23e148661c3"

[[projects]]
  digest = "1:435513ca709dcb504e14fb2db3d91650c3e253b38940d6d1e23c2e8521666f69"
  name = "github.com/ipfs/go-log"
  packages = [
    ".",
    "tracer",
    "tracer/wire",
    "writer",
  ]
  pruneopts = "NUT"
  revision = "5dc2060baaf8db344f31dafd852340b93811d03f"
  version = "v1.5.3"

[[projects]]
  digest = "1:a27ae5d24391a7fd37f1987493ffb57801c7777d214b616fe02b5bb8e002bbd8"
  name = "github.com/jackpal/gateway"
  packages = ["."]
  pruneopts = "NUT"
  revision = "3e333950771011fed13be63e62b9f473c5e0d9bf"
  version = "v1.0.4"

[[projects]]
  digest = "1:23aa2b05a7e06cf3d789120cf974958759314ebd856de425fa24493bcb49e97b"
  name = "github.com/jackpal/go-nat-pmp"
  packages = ["."]
  pruneopts = "NUT"
  revision = "1fa385a6f45828c83361136b45b1a21a12139493"

[[projects]]
  branch = "master"
  digest = "1:c32c7a628507cc6d2e61cfc09f2671bef4a04491ca2ec0cda1e8689f9c00611f"
  name = "github.com/jbenet/go-temp-err-catcher"
  packages = ["."]
  pruneopts = "NUT"
  revision = "aac704a3f4f27190b4ccc05f303a4931fd1241ff"

[[projects]]
  branch = "master"
  digest = "1:af36a5dd3adea2a316125b04745b86e14e3600b930d61f4eefc0daa030feca74"
  name = "github.com/jbenet/goprocess"
  packages = [
    ".",
    "context",
    "periodic",
    "ratelimit",
  ]
  pruneopts = "NUT"
  revision = "b497e2f366b8624394fb2e89c10ab607bebdde0b"

[[projects]]
  digest = "1:cdf2acbea0cf5514bc9a548836d007e379a42b4224813649ed9d98757c527172"
  name = "github.com/karalabe/hid"
  packages = ["."]
  pruneopts = "T"
  revision = "f00545f9f3748e591590be3732d913c77525b10f"

[[projects]]
  digest = "1:7f9d01bc5289296160042e42e146052ae9fb8fdb92be6dd11b0e5d4916784f6d"
  name = "github.com/libp2p/go-addr-util"
  packages = ["."]
  pruneopts = "NUT"
  revision = "1c62fe93a4d85d6357ac65db3d08d22d011018a7"
  version = "v2.0.3"

[[projects]]
  digest = "1:e6c117e1851ee7957111f72c3af90a0869f67f8f37ce2109b17c5855a3cb880e"
  name = "github.com/libp2p/go-conn-security"
  packages = [
    ".",
    "insecure",
  ]
  pruneopts = "NUT"
  revision = "c2f2dd888803f4a703054084eb8d946d2281b7c4"
  version = "v0.1.4"

[[projects]]
  branch = "master"
  digest = "1:16c1e843e58abb9821f93dfff5b462be0c39f366734dbda720e500cee3daec22"
  name = "github.com/libp2p/go-conn-security-multistream"
  packages = ["."]
  pruneopts = "NUT"
  revision = "df26ef91ad66a626a4b7147fd95d18962395a20e"

[[projects]]
  digest = "1:a0ffb7231c41f54863d44f23cb7c6d1273fb66db6ccfe68a55b63050217fbafb"
  name = "github.com/libp2p/go-flow-metrics"
  packages = ["."]
  pruneopts = "NUT"
  revision = "cc546389dcf06b4bcbf6b8594069588e5c8a1451"
  version = "v0.2.0"

[[projects]]
  digest = "1:10da72efc65b13624d56559e26ff63c36adf010103133b4fbbe3bb45cb6f35d3"
  name = "github.com/libp2p/go-libp2p"
  packages = [
    ".",
    "config",
    "p2p/host/basic",
    "p2p/protocol/identify",
    "p2p/protocol/identify/pb",
  ]
  pruneopts = "NUT"
  revision = "a08d9e63dbf006c905a532d5f645a2bf6fae3bd1"

[[projects]]
  digest = "1:b0c28e3ac52ad20f1634c7bca2ec080513b5d1cb18f9d59ad39cac37a3ab61cc"
  name = "github.com/libp2p/go-libp2p-circuit"
  packages = [
    ".",
    "pb",
  ]
  pruneopts = "NUT"
  revision = "dc62c804d879c9e706365f003a8143385bd34609"
  version = "v2.1.4"

[[projects]]
  digest = "1:bbc5fc51426225288282e18dc070718dd34c472f6d8dba3c72df9919b0d7e652"
  name = "github.com/libp2p/go-libp2p-crypto"
  packages = [
    ".",
    "pb",
  ]
  pruneopts = "NUT"
  revision = "50487e0f0b4842e9e657317e689fbb8209fab2dc"
  version = "v1.6.2"

[[projects]]
  digest = "1:42e77b450df52dfaae5671aa2d7c60157462c11bfd4a9f12c7de64f7fe8210f3"
  name = "github.com/libp2p/go-libp2p-host"
  packages = ["."]
  pruneopts = "NUT"
  revision = "726ec3240b7f9f3863f8c1cf16a311b8a2809321"
  version = "v3.0.3"

[[projects]]
  digest = "1:7c1788589c33a2eb00c71f4e7e66af79329926a8e1e6e3ad191fb013f9af9ce8"
  name = "github.com/libp2p/go-libp2p-interface-connmgr"
  packages = ["."]
  pruneopts = "NUT"
  revision = "073ebd06efc4cf6eb29b848686acf3e3bf4523e1"
  version = "v0.0.10"

[[projects]]
  digest = "1:a8fdf63c574a7ab597869d573d8e4679df8bf15b5a3c0f8c2d8d94aaa77c3c04"
  name = "github.com/libp2p/go-libp2p-interface-pnet"
  packages = ["."]
  pruneopts = "NUT"
  revision = "3eda0a328422c06235501df5be481e4b51edc7cf"
  version = "v3.0.0"

[[projects]]
  digest = "1:b7efd5fc79c4655f23c29a11f4fb9456361ec48b7fcf5b94b961c46849600b8d"
  name = "github.com/libp2p/go-libp2p-loggables"
  packages = ["."]
  pruneopts = "NUT"
  revision = "face65f3d61355a5eb23ae2d470248fcf8739441"
  version = "v1.1.17"

[[projects]]
  digest = "1:e924c683b1b344db26a7cdf7f78ba524fb7f800bfc7890d416993389e297367c"
  name = "github.com/libp2p/go-libp2p-metrics"
  packages = ["."]
  pruneopts = "NUT"
  revision = "0d2c484aa7741e26eca0ea3da4957c8d3201de21"
  version = "v2.1.2"

[[projects]]
  digest = "1:48ac35c23bfa58876cb904e2c5f26f1566dd6aeaf0683f892a40267f70b6b04a"
  name = "github.com/libp2p/go-libp2p-nat"
  packages = ["."]
  pruneopts = "NUT"
  revision = "23f316f5e97e16e8926c66a848cbb06ca984760d"
  version = "v0.8.3"

[[projects]]
  digest = "1:27ab07702dca6bb1063d287e8c027e2a965c4bd8161dee5410e0f695e5557e5b"
  name = "github.com/libp2p/go-libp2p-net"
  packages = ["."]
  pruneopts = "NUT"
  revision = "5833724d4c3273cba339482989a318396775b912"
  version = "v3.0.4"

[[projects]]
  digest = "1:b5563eecdf54048763034ce7edb71b9303bc1fa1dbdd8a3b6ef63626e54e47a4"
  name = "github.com/libp2p/go-libp2p-peer"
  packages = ["."]
  pruneopts = "NUT"
  revision = "a26c4b782bfe3b2570c539f69dc7777a45117a90"
  version = "v2.3.5"

[[projects]]
  digest = "1:6d946c30b64bb521afcf0ba84c47265ce148a9a6d23cda6ab6a924c496d5bdef"
  name = "github.com/libp2p/go-libp2p-peerstore"
  packages = [
    ".",
    "addr",
  ]
  pruneopts = "NUT"
  revision = "ccd2a0abe391ea27dac60308485adaa93a514cae"
  version = "v1.4.21"

[[projects]]
  digest = "1:b8ddff56e9a25cdb2afe2daf04f9314deb52a651882043026da6603199c94266"
  name = "github.com/libp2p/go-libp2p-protocol"
  packages = ["."]
  pruneopts = "NUT"
  revision = "e34f0d7468b3519bf9bf4e43c1d028ce651eab51"
  version = "v1.0.0"

[[projects]]
  digest = "1:8a3205970742ff0c98673196c48ce1cdfe4689d5f8fbfddebf2a1eaa7038d3ea"
  name = "github.com/libp2p/go-libp2p-secio"
  packages = [
    ".",
    "pb",
  ]
  pruneopts = "NUT"
  revision = "e4910f5adf3debfcd76f64efea6d1e3dd96756d4"
  version = "v2.0.3"

[[projects]]
  digest = "1:ad45c74938c564aae0cd47fcc366a9333ff59f935c41b9a845ad372ff00cd3dc"
  name = "github.com/libp2p/go-libp2p-swarm"
  packages = ["."]
  pruneopts = "NUT"
  revision = "f13bb386643a7e3a3777cf912ffa937eb97ac786"
  version = "v3.0.4"

[[projects]]
  digest = "1:6650eb4c04054f1b7160815430667f7f9b9eee78a9bf517bd93bd2c6c55eaf87"
  name = "github.com/libp2p/go-libp2p-transport"
  packages = ["."]
  pruneopts = "NUT"
  revision = "3a76e545b272018a49ffece9e16b2c7bbb2ca55f"
  version = "v3.0.4"

[[projects]]
  digest = "1:4e52545e938ae9b1369133ab0ec8d19e16ed41f76196852f97baea2bfe85405d"
  name = "github.com/libp2p/go-libp2p-transport-upgrader"
  packages = ["."]
  pruneopts = "NUT"
  revision = "2616b5b8f5d02551b4f3f884e0b9b1a86aa05cf7"
  version = "v0.1.3"

[[projects]]
  digest = "1:990bcec287ecc7484381356129585df572677d6201085687d3b137f838bd24a0"
  name = "github.com/libp2p/go-maddr-filter"
  packages = ["."]
  pruneopts = "NUT"
  revision = "42d77c66758d30044bc76ce97d99d26ae22ffb73"
  version = "v1.1.8"

[[projects]]
  digest = "1:73069a93eca496cfc3358ea26bf8ef991b48524493c841bc2c1670922a4e4bf2"
  name = "github.com/libp2p/go-msgio"
  packages = [
    ".",
    "mpool",
  ]
  pruneopts = "NUT"
  revision = "fa984f54d57f20970aac9309a89a7ea40821f67c"
  version = "v0.0.3"

[[projects]]
  digest = "1:5e6bdf53c9abb296dc7da21fc614860705f8521194df933a7aa1f75df1191f7a"
  name = "github.com/libp2p/go-reuseport"
  packages = [
    ".",
    "poll",
    "singlepoll",
  ]
  pruneopts = "NUT"
  revision = "2b9dda1feae6520af5cbfd0f8175569e5da925c7"
  version = "v0.1.15"

[[projects]]
  digest = "1:592a6cc0401ddbec0f12605eddc1816247bfa4cbed0f96a1e08e845337f1e80b"
  name = "github.com/libp2p/go-reuseport-transport"
  packages = ["."]
  pruneopts = "NUT"
  revision = "062d864ee432aa5158f91a4d13e75d319b062095"
  version = "v0.1.7"

[[projects]]
  digest = "1:96eca00555fddc36f6d1dc6d5d47435005bf8a950e700afcd76508bde723bc0e"
  name = "github.com/libp2p/go-sockaddr"
  packages = ["net"]
  pruneopts = "NUT"
  revision = "5c3ac7e71ec1941a0c2ed4271535d9427feb829c"
  version = "v1.0.3"

[[projects]]
  digest = "1:20ae4f4822b0320116c6eead75bafe87716617868cbb4f06cf223e495056f8c7"
  name = "github.com/libp2p/go-stream-muxer"
  packages = ["."]
  pruneopts = "NUT"
  revision = "2ba231669cdd8d310277307dec6ced95a190c495"
  version = "v3.0.1"

[[projects]]
  digest = "1:e606f57a9d6bddec54e0046f239e8605e395b0ffe11c3babb14d8d161b8c0ffe"
  name = "github.com/libp2p/go-tcp-transport"
  packages = ["."]
  pruneopts = "NUT"
  revision = "b3201c58dfe88671fd1e93311776326337a21608"
  version = "v2.0.3"

[[projects]]
  digest = "1:6c600ac5c29fc9b618eb0bea5df54c56076fefdc6c2675ab9687139e43c0fab5"
  name = "github.com/libp2p/go-ws-transport"
  packages = ["."]
  pruneopts = "NUT"
  revision = "cfc76e292a6c80902669ff97a683c85562bed43a"
  version = "v2.0.3"

[[projects]]
  digest = "1:4953945f4fdc12cb7aa0263710534fb64b35a85e4047570fdf1cb03284055f0d"
  name = "github.com/mattn/go-colorable"
  packages = ["."]
  pruneopts = "NUT"
  revision = "5411d3eea5978e6cdc258b30de592b60df6aba96"

[[projects]]
  digest = "1:b95b22ee36277368bbf22e0fbe4f1be366585516914d6cfe4b3dc7b8b37eda5f"
  name = "github.com/mattn/go-isatty"
  packages = ["."]
  pruneopts = "NUT"
  revision = "3fb116b820352b7f0c281308a4d6250c22d94e27"

[[projects]]
  branch = "master"
  digest = "1:98484fb2302322e215bb28a39d44d74e0091a972517aa44b8525e329be15529d"
  name = "github.com/minio/blake2b-simd"
  packages = ["."]
  pruneopts = "NUT"
  revision = "3f5f724cb5b182a5c278d6d3d55b40e7f8c2efb4"

[[projects]]
  branch = "master"
  digest = "1:cf04232ab92b4e6344c71e8141fd843024a95295993a4dd2e04ef8e4baba2d0b"
  name = "github.com/minio/sha256-simd"
  packages = ["."]
  pruneopts = "NUT"
  revision = "ad98a36ba0da87206e3378c556abbfeaeaa98668"

[[projects]]
  branch = "master"
  digest = "1:b9b9f43a8a410d633e6547f89e830926741070941f2243d4d3a0bb154f565c9e"
  name = "github.com/mr-tron/base58"
  packages = ["base58"]
  pruneopts = "NUT"
  revision = "4df4dc6e86a912614d09719d10cad427b087cbfb"

[[projects]]
  digest = "1:24146ace1d6b7bddf7058273907d7c5b250d442059c704b34dea536b8120f387"
  name = "github.com/multiformats/go-multiaddr"
  packages = ["."]
  pruneopts = "NUT"
  revision = "f36800afeb9c141e1adb7da099e6f010dfd4c419"

[[projects]]
  digest = "1:0cc11f5c48012da0af72f88c9e60ad48641cf1e6449a8159a3735550e8efb168"
  name = "github.com/multiformats/go-multiaddr-dns"
  packages = ["."]
  pruneopts = "NUT"
  revision = "4c36f46414bba59a19ffe5154841f76d4a55b780"
  version = "v0.2.3"

[[projects]]
  digest = "1:86512c9978e28c0fd20daa4273d526188ccc9c330b3f8c7d98eb40dce49b0896"
  name = "github.com/multiformats/go-multiaddr-net"
  packages = ["."]
  pruneopts = "NUT"
  revision = "4d4b901d1729f55ee20cc0c8d8021aa58eb5ebe3"
  version = "v1.6.2"

[[projects]]
  digest = "1:1b7b4b29b6d4928bfe5b11f2dde41d85458449584647d053d746f5fa2debcb77"
  name = "github.com/multiformats/go-multihash"
  packages = ["."]
  pruneopts = "NUT"
  revision = "8be2a682ab9f254311de1375145a2f78a809b07d"

[[projects]]
  digest = "1:d43bc0dc998e3b8e6e15d79ef5974b1765aa20bb6a4a66cd7787eef859cbffda"
  name = "github.com/multiformats/go-multistream"
  packages = ["."]
  pruneopts = "NUT"
  revision = "2b032632ecab1e1b98c8d2391a4f6ab9a6c9e140"
  version = "v0.3.7"

[[projects]]
  branch = "master"
  digest = "1:95dadf033e1fccc1644f78f743119ec9d2dbaea508cb827ed7057bc0da003178"
  name = "github.com/mutecomm/go-sqlcipher"
  packages = ["."]
  pruneopts = "NUT"
  revision = "f799951b4ab269c2ce24913961af2cb5d681cc43"

[[projects]]
  digest = "1:7da29c22bcc5c2ffb308324377dc00b5084650348c2799e573ed226d8cc9faf0"
  name = "github.com/opentracing/opentracing-go"
  packages = [
    ".",
    "ext",
    "log",
  ]
  pruneopts = "NUT"
  revision = "1949ddbfd147afd4d964a9f00b24eb291e0e7c38"
  version = "v1.0.2"

[[projects]]
  digest = "1:cce3a18fb0b96b5015cd8ca03a57d20a662679de03c4dc4b6ff5f17ea2050fa6"
  name = "github.com/pborman/uuid"
  packages = ["."]
  pruneopts = "NUT"
  revision = "1b00554d822231195d1babd97ff4a781231955c9"

[[projects]]
  digest = "1:0028cb19b2e4c3112225cd871870f2d9cf49b9b4276531f03438a88e94be86fe"
  name = "github.com/pmezard/go-difflib"
  packages = ["difflib"]
  pruneopts = "NUT"
  revision = "792786c7400a136282c1664665ae0a8db921c6c2"

[[projects]]
  digest = "1:4383581ddbe6222608bc0a2073c716deeb43293657e502a6b87fc37258521a51"
  name = "github.com/prometheus/prometheus"
  packages = ["util/flock"]
  pruneopts = "NUT"
  revision = "3101606756c53221ed58ba94ecba6b26adf89dcc"

[[projects]]
  digest = "1:b0e0e2abf5c70fd0f7f6c053c6c99c6960149146e40d5c7547cacc176e5d9973"
  name = "github.com/rjeczalik/notify"
  packages = ["."]
  pruneopts = "NUT"
  revision = "69d839f37b13a8cb7a78366f7633a4071cb43be7"
  version = "v0.9.2"

[[projects]]
  digest = "1:c5741d3d03a06220bcca801547f28de803103249b739eb5537e54b77e89f435a"
  name = "github.com/rs/cors"
  packages = ["."]
  pruneopts = "NUT"
  revision = "a62a804a8a009876ca59105f7899938a1349f4b3"

[[projects]]
  digest = "1:d5f17bd5ea84ec69c328b2e756b94cc1d831e3e901b3fd988dd737177edbd844"
  name = "github.com/rs/xhandler"
  packages = ["."]
  pruneopts = "NUT"
  revision = "ed27b6fd65218132ee50cd95f38474a3d8a2cd12"

[[projects]]
  digest = "1:8737b20e873c7cad069dfafd6382659b4cdf9e80359cdc159b8ec464893c932e"
  name = "github.com/satori/go.uuid"
  packages = ["."]
  pruneopts = "NUT"
  revision = "36e9d2ebbde5e3f13ab2e25625fd453271d6522e"

[[projects]]
  digest = "1:96ea40e8fab1400b769ff9669dd7f7de613c3a1943dd7f451c4ccbb05115bcaa"
  name = "github.com/spaolacci/murmur3"
  packages = ["."]
  pruneopts = "NUT"
  revision = "9f5d223c60793748f04a9d5b4b4eacddfc1f755d"
  version = "v1.1"

[[projects]]
  digest = "1:41fb72d7a71f37f1f9c766d965178636ecda21b429b1f2e3fff42cfc31279751"
  name = "github.com/status-im/doubleratchet"
  packages = ["."]
  pruneopts = "NUT"
  revision = "4dcb6cba284ae9f97129e2a98b9277f629d9dbc4"

[[projects]]
  branch = "master"
  digest = "1:f3044238fc5d70eca12cc181b1e6d5270570d85a7b7046686381e618a783a7d6"
  name = "github.com/status-im/go-multiaddr-ethv4"
  packages = ["."]
  pruneopts = "NUT"
  revision = "cbcba3a7c121e29718d9011ffc9e2b78ac6d5c99"

[[projects]]
  branch = "master"
  digest = "1:7607ae0e3b67bdf37a65dc42f866a90bcbe543308e92184c51e33a4cca842ecb"
  name = "github.com/status-im/migrate"
  packages = [
    ".",
    "database/sqlcipher",
    "source/go_bindata",
  ]
  pruneopts = "NUT"
  revision = "57d2e2abe46f80680b96640a8ce62d8187bee7e8"

[[projects]]
  branch = "master"
  digest = "1:7eae6e73aa5dd99a7ab975fbc4a39cd98cb72c5a5272970735676e099667cf8a"
  name = "github.com/status-im/rendezvous"
  packages = [
    ".",
    "protocol",
    "server",
  ]
  pruneopts = "NUT"
  revision = "9e20b11affd0bf0591126a518f3e7b8aa057f88f"

[[projects]]
<<<<<<< HEAD
  digest = "1:5c62af344925b846377386dec72e06eb3e1e15222542b3d22fe0f0da75c7f090"
  name = "github.com/status-im/whisper"
  packages = ["whisperv6"]
  pruneopts = "NUT"
  revision = "96d2199ed511430c642d877afe7bacaac5f37426"
  version = "v1.4.1"
=======
  digest = "1:2c5092efed72e4c33a9d5f2ca6970609ed959a07b08a6b85fe6e7b70df3ed210"
  name = "github.com/status-im/whisper"
  packages = ["whisperv6"]
  pruneopts = "NUT"
  revision = "109fa96320654a4f15f158a03245e7cd7457574a"
  version = "v1.4.5"
>>>>>>> 66fb99d5

[[projects]]
  digest = "1:572c783a763db6383aca3179976eb80e4c900f52eba56cba8bb2e3cea7ce720e"
  name = "github.com/stretchr/testify"
  packages = [
    "assert",
    "require",
    "suite",
  ]
  pruneopts = "NUT"
  revision = "890a5c3458b43e6104ff5da8dfa139d013d77544"

[[projects]]
  digest = "1:b18d044774f6ba5930c3fbf9958b2a9256c21f31dc50ecfa0622fe2a46608974"
  name = "github.com/syndtr/goleveldb"
  packages = [
    "leveldb",
    "leveldb/cache",
    "leveldb/comparer",
    "leveldb/errors",
    "leveldb/filter",
    "leveldb/iterator",
    "leveldb/journal",
    "leveldb/memdb",
    "leveldb/opt",
    "leveldb/storage",
    "leveldb/table",
    "leveldb/util",
  ]
  pruneopts = "NUT"
  revision = "5d6fca44a948d2be89a9702de7717f0168403d3d"

[[projects]]
  branch = "master"
  digest = "1:9237bfe664b67a1bc5787df18e48516b77442cb988912259b811865d654baafc"
  name = "github.com/whyrusleeping/go-logging"
  packages = ["."]
  pruneopts = "NUT"
  revision = "0457bb6b88fc1973573aaf6b5145d8d3ae972390"

[[projects]]
  digest = "1:b5f5db18d8552caf68c36e19acd7f5b215e9e9ede195ff864d1787f2e1fbacf2"
  name = "github.com/whyrusleeping/go-multiplex"
  packages = ["."]
  pruneopts = "NUT"
  revision = "efc13ba1d477b33bc316288f5d946fbad1afa8c2"
  version = "v0.2.23"

[[projects]]
  branch = "master"
  digest = "1:00ceb1bc58ee33818960b132008495b996aa093d49a734798fea4aa424c6b787"
  name = "github.com/whyrusleeping/go-notifier"
  packages = ["."]
  pruneopts = "NUT"
  revision = "097c5d47330ff6a823f67e3515faa13566a62c6f"

[[projects]]
  digest = "1:ec33b10493e6f9ef9efeb0cb8cbb0a3e4acd5ebc53038010040f22f35f76762d"
  name = "github.com/whyrusleeping/go-smux-multiplex"
  packages = ["."]
  pruneopts = "NUT"
  revision = "6c9914bb78b80e4e5947a43d27781b8863e19062"
  version = "v3.0.10"

[[projects]]
  branch = "master"
  digest = "1:034974ede3f03ded434d94543c753c7410b44f8232e0e7c4356c3d81d03d0feb"
  name = "github.com/whyrusleeping/go-smux-multistream"
  packages = ["."]
  pruneopts = "NUT"
  revision = "c707bf3c25fa380b20b54907790efde288775938"

[[projects]]
  branch = "master"
  digest = "1:90bc4b9a674e44590070d5469362b83ec64005d4454a1340b0c96b47c9e306a8"
  name = "github.com/whyrusleeping/go-smux-yamux"
  packages = ["."]
  pruneopts = "NUT"
  revision = "eac25f3e2d47aae211e457e7664b52634c95eea8"

[[projects]]
  branch = "master"
  digest = "1:f007f0475a929f645ed0c0ec392bad39f74931c79b2d905c994b3f4b8f0ccd86"
  name = "github.com/whyrusleeping/mafmt"
  packages = ["."]
  pruneopts = "NUT"
  revision = "1dc32401ee9fdd3f6cdb3405ec984d5dae877b2a"

[[projects]]
  branch = "master"
  digest = "1:7b014e573e2f4e3cf7bca9fa6e58629b957e5ea86d2a811126b60c6949ac7280"
  name = "github.com/whyrusleeping/multiaddr-filter"
  packages = ["."]
  pruneopts = "NUT"
  revision = "e903e4adabd70b78bc9293b6ee4f359afb3f9f59"

[[projects]]
  branch = "master"
  digest = "1:48348786b4372fd3a62b3c404d3359b619efb284bb7ff4a03ef3ad7222312ff1"
  name = "github.com/whyrusleeping/yamux"
  packages = ["."]
  pruneopts = "NUT"
  revision = "35d045d4429ecf19430a2b94efc590bc40f2f7af"

[[projects]]
  branch = "master"
  digest = "1:6c51a2b380a1d068c83cf96857c7657673dfb8dfbeb00779283ad428fa9eef2a"
  name = "golang.org/x/crypto"
  packages = [
    "blake2s",
    "blowfish",
    "curve25519",
    "hkdf",
    "pbkdf2",
    "ripemd160",
    "scrypt",
    "sha3",
    "ssh/terminal",
  ]
  pruneopts = "NUT"
  revision = "13931e22f9e72ea58bb73048bc752b48c6d4d4ac"

[[projects]]
  branch = "master"
  digest = "1:b8f880e5062932f7b2ae4d4747d1dc1de12818156e3df80f7476f102dda15381"
  name = "golang.org/x/net"
  packages = [
    "bpf",
    "context",
    "html",
    "html/atom",
    "html/charset",
    "internal/iana",
    "internal/socket",
    "ipv4",
    "websocket",
  ]
  pruneopts = "NUT"
  revision = "5ccada7d0a7ba9aeb5d3aca8d3501b4c2a509fec"

[[projects]]
  branch = "master"
  digest = "1:9f303486d623f840492bfeb48eb906a94e9d3fe638a761639b72ce64bf7bfcc3"
  name = "golang.org/x/sync"
  packages = ["syncmap"]
  pruneopts = "NUT"
  revision = "fd80eb99c8f653c847d294a001bdf2a3a6f768f5"

[[projects]]
  branch = "master"
  digest = "1:40800a1a379be16c1ecc68d1c8cc912f6e468f95238117be9b54979d0cbb6819"
  name = "golang.org/x/sys"
  packages = [
    "cpu",
    "unix",
    "windows",
  ]
  pruneopts = "NUT"
  revision = "11551d06cbcc94edc80a0facaccbda56473c19c1"

[[projects]]
  branch = "master"
  digest = "1:90acd68908852e1e1e68bfaed10bdf357252b041e619f6be6f159f6a015d1404"
  name = "golang.org/x/text"
  packages = [
    "encoding",
    "encoding/charmap",
    "encoding/htmlindex",
    "encoding/internal",
    "encoding/internal/identifier",
    "encoding/japanese",
    "encoding/korean",
    "encoding/simplifiedchinese",
    "encoding/traditionalchinese",
    "encoding/unicode",
    "internal/gen",
    "internal/tag",
    "internal/triegen",
    "internal/ucd",
    "internal/utf8internal",
    "language",
    "runes",
    "transform",
    "unicode/cldr",
    "unicode/norm",
  ]
  pruneopts = "NUT"
  revision = "e19ae1496984b1c655b8044a65c0300a3c878dd3"

[[projects]]
  digest = "1:6aba14c40a7d987288b30c37893238d136e027788f27f8bb9c7ad98b15d30040"
  name = "gopkg.in/go-playground/validator.v9"
  packages = ["."]
  pruneopts = "NUT"
  revision = "48a433ba4bcadc5be9aa16d4bdcb383d3f57a741"
  version = "v9.9.3"

[[projects]]
  branch = "v2"
  digest = "1:85815bf6f46dc1855ae4e236b496bfa463f04fce83f700d74357ef220476abb7"
  name = "gopkg.in/natefinch/npipe.v2"
  packages = ["."]
  pruneopts = "NUT"
  revision = "c1b8fa8bdccecb0b8db834ee0b92fdbcfa606dd6"

[[projects]]
  branch = "v3"
  digest = "1:a89e535f62f8346453f303d854fc6200873e16b55ef67626a28d4ccbe5f1e868"
  name = "gopkg.in/olebedev/go-duktape.v3"
  packages = ["."]
  pruneopts = "NUT"
  revision = "abf0ba0be5d5d36b1f9266463cc320b9a5ab224e"

[[projects]]
  digest = "1:5dba68a1600a235630e208cb7196b24e58fcbb77bb7a6bec08fcd23f081b0a58"
  name = "gopkg.in/urfave/cli.v1"
  packages = ["."]
  pruneopts = "NUT"
  revision = "cfb38830724cc34fedffe9a2a29fb54fa9169cd1"
  version = "v1.20.0"

[solve-meta]
  analyzer-name = "dep"
  analyzer-version = 1
  input-imports = [
    "github.com/NaySoftware/go-fcm",
    "github.com/beevik/ntp",
    "github.com/btcsuite/btcd/btcec",
    "github.com/btcsuite/btcd/chaincfg",
    "github.com/btcsuite/btcd/chaincfg/chainhash",
    "github.com/btcsuite/btcutil",
    "github.com/btcsuite/btcutil/base58",
    "github.com/ethereum/go-ethereum",
    "github.com/ethereum/go-ethereum/accounts",
    "github.com/ethereum/go-ethereum/accounts/abi",
    "github.com/ethereum/go-ethereum/accounts/abi/bind",
    "github.com/ethereum/go-ethereum/accounts/abi/bind/backends",
    "github.com/ethereum/go-ethereum/accounts/keystore",
    "github.com/ethereum/go-ethereum/common",
    "github.com/ethereum/go-ethereum/common/hexutil",
    "github.com/ethereum/go-ethereum/common/mclock",
    "github.com/ethereum/go-ethereum/contracts/ens/contract",
    "github.com/ethereum/go-ethereum/core",
    "github.com/ethereum/go-ethereum/core/types",
    "github.com/ethereum/go-ethereum/crypto",
    "github.com/ethereum/go-ethereum/crypto/ecies",
    "github.com/ethereum/go-ethereum/crypto/sha3",
    "github.com/ethereum/go-ethereum/eth",
    "github.com/ethereum/go-ethereum/eth/downloader",
    "github.com/ethereum/go-ethereum/eth/filters",
    "github.com/ethereum/go-ethereum/ethapi",
    "github.com/ethereum/go-ethereum/ethclient",
    "github.com/ethereum/go-ethereum/event",
    "github.com/ethereum/go-ethereum/les",
    "github.com/ethereum/go-ethereum/log",
    "github.com/ethereum/go-ethereum/metrics",
    "github.com/ethereum/go-ethereum/node",
    "github.com/ethereum/go-ethereum/p2p",
    "github.com/ethereum/go-ethereum/p2p/discv5",
    "github.com/ethereum/go-ethereum/p2p/enode",
    "github.com/ethereum/go-ethereum/p2p/enr",
    "github.com/ethereum/go-ethereum/p2p/nat",
    "github.com/ethereum/go-ethereum/params",
    "github.com/ethereum/go-ethereum/rlp",
    "github.com/ethereum/go-ethereum/rpc",
    "github.com/golang/mock/gomock",
    "github.com/golang/protobuf/proto",
    "github.com/libp2p/go-libp2p-crypto",
    "github.com/multiformats/go-multiaddr",
    "github.com/mutecomm/go-sqlcipher",
    "github.com/pborman/uuid",
    "github.com/status-im/doubleratchet",
    "github.com/status-im/migrate",
    "github.com/status-im/migrate/database/sqlcipher",
    "github.com/status-im/migrate/source/go_bindata",
    "github.com/status-im/rendezvous",
    "github.com/status-im/rendezvous/server",
    "github.com/status-im/whisper/whisperv6",
    "github.com/stretchr/testify/assert",
    "github.com/stretchr/testify/require",
    "github.com/stretchr/testify/suite",
    "github.com/syndtr/goleveldb/leveldb",
    "github.com/syndtr/goleveldb/leveldb/errors",
    "github.com/syndtr/goleveldb/leveldb/iterator",
    "github.com/syndtr/goleveldb/leveldb/opt",
    "github.com/syndtr/goleveldb/leveldb/storage",
    "github.com/syndtr/goleveldb/leveldb/util",
    "golang.org/x/crypto/hkdf",
    "golang.org/x/crypto/pbkdf2",
    "golang.org/x/crypto/ssh/terminal",
    "golang.org/x/text/unicode/norm",
    "gopkg.in/go-playground/validator.v9",
  ]
  solver-name = "gps-cdcl"
  solver-version = 1<|MERGE_RESOLUTION|>--- conflicted
+++ resolved
@@ -833,21 +833,12 @@
   revision = "9e20b11affd0bf0591126a518f3e7b8aa057f88f"
 
 [[projects]]
-<<<<<<< HEAD
-  digest = "1:5c62af344925b846377386dec72e06eb3e1e15222542b3d22fe0f0da75c7f090"
-  name = "github.com/status-im/whisper"
-  packages = ["whisperv6"]
-  pruneopts = "NUT"
-  revision = "96d2199ed511430c642d877afe7bacaac5f37426"
-  version = "v1.4.1"
-=======
   digest = "1:2c5092efed72e4c33a9d5f2ca6970609ed959a07b08a6b85fe6e7b70df3ed210"
   name = "github.com/status-im/whisper"
   packages = ["whisperv6"]
   pruneopts = "NUT"
   revision = "109fa96320654a4f15f158a03245e7cd7457574a"
   version = "v1.4.5"
->>>>>>> 66fb99d5
 
 [[projects]]
   digest = "1:572c783a763db6383aca3179976eb80e4c900f52eba56cba8bb2e3cea7ce720e"
